# Digital Ant Farm - Food System

<<<<<<< HEAD
A comprehensive ant colony simulation with an advanced food system featuring time-based expiration, automatic refresh, and real-time UI controls.

## Features

### 🍃 Advanced Food System
- **Randomized placement and quantity**: Food sources are randomly distributed with varying amounts
- **Time-based expiration**: Food gradually expires over time, independent of consumption
- **Automatic refresh**: Expired food sources automatically regenerate after a configurable time period
- **Real-time UI controls**: Adjust all food system parameters using interactive sliders and controls
- **Visual indicators**: Food sources show their state through color changes and countdown timers
- **Auto-generation**: System automatically maintains target number of food sources
- **Spatial optimization**: Efficient spatial grid system for fast food detection

### 🐜 Ant Behavior
- **Food seeking**: Ants actively search for and move towards nearby food sources
- **Food collection**: Ants collect food and change behavior when carrying it
- **Pheromone trails**: Ants leave pheromone trails to guide other ants to food sources
- **State-based behavior**: Different visual indicators for searching, carrying food, and returning

### 🎮 Interactive Controls
- **TAB**: Toggle the food system control panel
- **R**: Regenerate all food sources
- **C**: Clear all food sources
- **Real-time sliders** for:
  - Number of food sources (1-20)
  - Food amount range (min/max)
  - Expiration time (5-120 seconds)
  - Refresh time (10-180 seconds)
  - Expiration rate (0.1-10 units/second)
  - Auto-generation toggle
  - Manual regeneration and clearing

## Installation

1. Install dependencies:
```bash
pip install -r requirements.txt
```

2. Run the simulation:
```bash
python3 src/main.py
```

3. Run the headless demonstration:
```bash
python3 test_food_system_demo.py
```

## Food System Architecture

### Core Components

1. **FoodSource**: Individual food sources with:
   - Time-based expiration mechanics
   - Collection and depletion tracking
   - Visual state indicators
   - Automatic refresh capabilities

2. **FoodManager**: Manages all food sources with:
   - Spatial grid optimization for fast queries
   - Auto-generation of new food sources
   - Configurable parameters
   - Statistics tracking

3. **FoodSystemUI**: Interactive control panel with:
   - Real-time parameter adjustment
   - Visual feedback and statistics
   - Manual control buttons

### Key Features

#### Time-Based Expiration
- Food sources expire after a configurable time period
- Gradual decay during the final 50% of their lifetime
- Visual color changes from green → yellow → red → dark red (expired)
- Countdown timers appear when food is about to expire

#### Automatic Refresh
- Expired food sources automatically regenerate after a longer time period
- Configurable refresh time independent of expiration time
- Visual refresh countdown timers
- Seamless transition back to available state
=======
# Digital Ant Farm

A Python-based ant colony simulation using Pygame that demonstrates emergent behavior through pheromone trails and foraging patterns.

## Features

- **Ant Movement & Behavior**: Ants with realistic movement patterns, state management (idle, searching, returning, following trails), and energy systems
- **Pheromone System**: Layered pheromone trails with decay, different types (food trails, home trails, danger), and radius-based influence
- **Food Sources**: Depleting food sources with regeneration mechanics and visual feedback
- **Real-time Visualization**: 60 FPS Pygame simulation with visual pheromone trails and ant orientation indicators

## Project Structure

```
src/
├── main.py              # Main simulation loop and Pygame setup
└── entities/
    ├── ant.py           # Ant class with movement, state, and behavior logic
    ├── pheromone.py     # Pheromone system with PheromoneManager
    └── food.py          # Food source mechanics
```

## Setup

1. Create and activate a virtual environment:
```bash
python3 -m venv .venv
source .venv/bin/activate  # On Windows: .venv\Scripts\activate
```

2. Install dependencies:
```bash
pip install -r requirements.txt
```

## Running the Simulation
>>>>>>> c18cc511

#### UI Controls
The food system exposes all parameters through an interactive UI panel:
- **Number of food sources**: Controls target number of food sources
- **Food amount range**: Sets minimum and maximum food quantities
- **Expiration time**: Time in seconds before food expires
- **Refresh time**: Time in seconds before expired food regenerates
- **Expiration rate**: How fast food decays (units per second)
- **Auto-generation**: Toggle automatic food source generation
- **Manual controls**: Buttons to regenerate or clear all food

## Technical Implementation

### Food Source Lifecycle
1. **Spawn**: Food appears at random location with random amount
2. **Available**: Food can be collected by ants
3. **Aging**: Food gradually decays as it approaches expiration
4. **Expired**: Food becomes unavailable and shows refresh countdown
5. **Refresh**: Food regenerates to full capacity and restarts cycle

### Ant-Food Interaction
- Ants detect food sources within their detection radius
- Ants navigate towards the nearest available food source
- Visual indicators show ant detection ranges and food-seeking behavior
- Ants change color when carrying food (orange vs yellow)

### Performance Optimization
- Spatial grid system for efficient food detection queries
- Optimized rendering with transparency and surface caching
- Configurable cleanup of old food sources
- Delta-time based updates for smooth animation

## Testing

The system includes comprehensive tests demonstrating:
- Food source lifecycle with expiration and refresh
- Configurable parameters and their effects
- Ant-food interaction mechanics
- Advanced features like auto-generation and cleanup

Run the test suite:
```bash
<<<<<<< HEAD
python3 test_food_system_demo.py
```

## Project Structure

```
src/
├── entities/
│   ├── ant.py          # Ant behavior and movement
│   ├── food.py         # Food system implementation
│   └── pheromone.py    # Pheromone trail system
├── ui_controls.py      # Interactive UI components
└── main.py            # Main application with integrated systems
```

## Development

The food system is designed to be:
- **Modular**: Each component can be used independently
- **Configurable**: All parameters exposed through UI
- **Extensible**: Easy to add new food types or behaviors
- **Performant**: Optimized for real-time simulation

## Future Enhancements

Potential improvements include:
- Different food types with unique properties
- Seasonal food availability patterns
- Ant nest integration for food storage
- Advanced AI behaviors for optimal foraging
- Network-based multi-colony simulations
=======
python src/main.py
```

**Controls:**
- ESC or close window to exit

## Current Implementation

- 5 ants spawn at random positions in searching state
- Ants move with realistic physics (acceleration, turning speed, boundary detection)
- Pheromone trails are deposited and decay over time
- Visual representation shows ants as yellow circles with orientation lines
- Pheromone trails appear as translucent colored circles (green for food trails, blue for home trails)

## Dependencies

- `pygame==2.6.1` - Game engine and graphics
- `numpy==2.3.1` - Mathematical operations and physics calculations
>>>>>>> c18cc511
<|MERGE_RESOLUTION|>--- conflicted
+++ resolved
@@ -1,6 +1,5 @@
-# Digital Ant Farm - Food System
+# Digital Ant Farm
 
-<<<<<<< HEAD
 A comprehensive ant colony simulation with an advanced food system featuring time-based expiration, automatic refresh, and real-time UI controls.
 
 ## Features
@@ -35,17 +34,23 @@
 
 ## Installation
 
-1. Install dependencies:
+1. Create and activate a virtual environment:
+```bash
+python3 -m venv .venv
+source .venv/bin/activate  # On Windows: .venv\Scripts\activate
+```
+
+2. Install dependencies:
 ```bash
 pip install -r requirements.txt
 ```
 
-2. Run the simulation:
+3. Run the simulation:
 ```bash
 python3 src/main.py
 ```
 
-3. Run the headless demonstration:
+4. Run the headless demonstration:
 ```bash
 python3 test_food_system_demo.py
 ```
@@ -84,44 +89,6 @@
 - Configurable refresh time independent of expiration time
 - Visual refresh countdown timers
 - Seamless transition back to available state
-=======
-# Digital Ant Farm
-
-A Python-based ant colony simulation using Pygame that demonstrates emergent behavior through pheromone trails and foraging patterns.
-
-## Features
-
-- **Ant Movement & Behavior**: Ants with realistic movement patterns, state management (idle, searching, returning, following trails), and energy systems
-- **Pheromone System**: Layered pheromone trails with decay, different types (food trails, home trails, danger), and radius-based influence
-- **Food Sources**: Depleting food sources with regeneration mechanics and visual feedback
-- **Real-time Visualization**: 60 FPS Pygame simulation with visual pheromone trails and ant orientation indicators
-
-## Project Structure
-
-```
-src/
-├── main.py              # Main simulation loop and Pygame setup
-└── entities/
-    ├── ant.py           # Ant class with movement, state, and behavior logic
-    ├── pheromone.py     # Pheromone system with PheromoneManager
-    └── food.py          # Food source mechanics
-```
-
-## Setup
-
-1. Create and activate a virtual environment:
-```bash
-python3 -m venv .venv
-source .venv/bin/activate  # On Windows: .venv\Scripts\activate
-```
-
-2. Install dependencies:
-```bash
-pip install -r requirements.txt
-```
-
-## Running the Simulation
->>>>>>> c18cc511
 
 #### UI Controls
 The food system exposes all parameters through an interactive UI panel:
@@ -164,7 +131,6 @@
 
 Run the test suite:
 ```bash
-<<<<<<< HEAD
 python3 test_food_system_demo.py
 ```
 
@@ -172,12 +138,12 @@
 
 ```
 src/
-├── entities/
-│   ├── ant.py          # Ant behavior and movement
-│   ├── food.py         # Food system implementation
-│   └── pheromone.py    # Pheromone trail system
-├── ui_controls.py      # Interactive UI components
-└── main.py            # Main application with integrated systems
+├── main.py              # Main simulation loop and Pygame setup
+├── ui_controls.py       # Interactive UI components
+└── entities/
+    ├── ant.py           # Ant class with movement, state, and behavior logic
+    ├── pheromone.py     # Pheromone system with PheromoneManager
+    └── food.py          # Food source mechanics
 ```
 
 ## Development
@@ -196,23 +162,8 @@
 - Ant nest integration for food storage
 - Advanced AI behaviors for optimal foraging
 - Network-based multi-colony simulations
-=======
-python src/main.py
-```
-
-**Controls:**
-- ESC or close window to exit
-
-## Current Implementation
-
-- 5 ants spawn at random positions in searching state
-- Ants move with realistic physics (acceleration, turning speed, boundary detection)
-- Pheromone trails are deposited and decay over time
-- Visual representation shows ants as yellow circles with orientation lines
-- Pheromone trails appear as translucent colored circles (green for food trails, blue for home trails)
 
 ## Dependencies
 
 - `pygame==2.6.1` - Game engine and graphics
 - `numpy==2.3.1` - Mathematical operations and physics calculations
->>>>>>> c18cc511
