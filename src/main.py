--- conflicted
+++ resolved
@@ -3,12 +3,9 @@
 import time
 from entities.ant import Ant, AntState
 from entities.pheromone import PheromoneManager, PheromoneType
-<<<<<<< HEAD
 from entities.food import FoodManager
+from entities.colony import Colony
 from ui_controls import FoodSystemUI
-=======
-from entities.colony import Colony
->>>>>>> c18cc511
 
 pygame.init()
 
@@ -19,31 +16,20 @@
 running = True
 
 # --- Simulation Setup ---
-<<<<<<< HEAD
 pheromone_manager = PheromoneManager(world_bounds=(0, 0, 1200, 800))
 food_manager = FoodManager(world_bounds=(0, 0, 1200, 800))
+colony = Colony(position=(600, 400), max_population=20, spawn_rate=0.05)
+colony.set_pheromone_manager(pheromone_manager)
+colony.receive_food(100.0)
+
+# Create ants at random positions (managed by colony, but for food demo, spawn a few manually)
 ants = []
-
-# Generate initial food sources
-food_manager.generate_random_food()
-
-# Create ants at random positions
 for i in range(8):
     pos = (np.random.uniform(100, 1100), np.random.uniform(100, 700))
     ant = Ant(position=pos, orientation=np.random.uniform(0, 360))
     ant.set_state(AntState.SEARCHING)
     ant.set_pheromone_manager(pheromone_manager)
     ants.append(ant)
-=======
-pheromone_manager = PheromoneManager(world_bounds=(0, 0, 800, 600))
-
-# Create a colony at the center
-colony = Colony(position=(400, 300), max_population=20, spawn_rate=0.05)
-colony.set_pheromone_manager(pheromone_manager)
-
-# Give the colony some initial food so it can spawn ants
-colony.receive_food(100.0)
->>>>>>> c18cc511
 
 # UI Setup
 food_ui = FoodSystemUI(850, 50, food_manager)
@@ -74,67 +60,63 @@
                 food_manager.regenerate_food()
             elif event.key == pygame.K_c:
                 food_manager.clear_all_food()
-        
-        # Let UI handle events first
         food_ui.handle_event(event)
     
     # Clear screen
     screen.fill((30, 30, 30))
-<<<<<<< HEAD
     
     # Update systems
     food_manager.update_all(delta_time)
     pheromone_manager.update_all()
+    colony.update()
     
-    # Update ants with food interaction
+    # Ant-food-colony interaction
     for ant in ants:
         # If ant is searching for food, check for nearby food sources
         if ant.state == AntState.SEARCHING and not ant.carrying_food:
             nearby_food = food_manager.get_food_in_range(ant.position, ant._detection_radius)
             if nearby_food:
-                # Find the closest food source
                 closest_food = min(nearby_food, key=lambda f: f.distance_to(ant.position))
-                if closest_food.distance_to(ant.position) < 15:  # Close enough to collect
+                if closest_food.distance_to(ant.position) < 15:
                     collected = closest_food.collect_food(5.0)
                     if collected > 0:
                         ant.set_carrying_food(True)
                         ant.set_state(AntState.RETURNING)
-                        # TODO: Add nest position and make ant return to nest
-                        # For now, we'll just have them wander around
+                        ant._food_amount = collected
+                        ant._home_position = colony.position
                 else:
-                    # Move towards the closest food source
                     dx = closest_food.position[0] - ant.position[0]
                     dy = closest_food.position[1] - ant.position[1]
                     distance = np.sqrt(dx*dx + dy*dy)
                     if distance > 0:
-                        # Set ant orientation towards food
                         target_angle = np.rad2deg(np.arctan2(dy, dx))
                         ant.orientation = target_angle
-        
-        # Update ant behavior
+        # If ant is returning and carrying food, check if at colony
+        if ant.state == AntState.RETURNING and ant.carrying_food:
+            dx = colony.position[0] - ant.position[0]
+            dy = colony.position[1] - ant.position[1]
+            distance = np.sqrt(dx*dx + dy*dy)
+            if distance < 20:
+                colony.receive_food(getattr(ant, '_food_amount', 5.0))
+                ant.set_carrying_food(False)
+                ant.set_state(AntState.SEARCHING)
         ant.step()
-    
+
     # Draw food sources
     for food_source in food_manager._food_sources:
         if food_source.visual_radius > 0:
             x, y = int(food_source.position[0]), int(food_source.position[1])
             radius = int(food_source.visual_radius)
             color = food_source.visual_color
-            
-            # Draw food source with transparency based on amount
             alpha = max(50, min(255, int(255 * food_source.amount / food_source.max_amount)))
             food_surface = pygame.Surface((radius * 2, radius * 2), pygame.SRCALPHA)
             pygame.draw.circle(food_surface, (*color, alpha), (radius, radius), radius)
             screen.blit(food_surface, (x - radius, y - radius))
-            
-            # Draw border
             border_color = (255, 255, 255) if food_source.is_available else (100, 100, 100)
             pygame.draw.circle(screen, border_color, (x, y), radius, 2)
-            
-            # Draw expiration/refresh timer
             if food_source.is_available:
                 time_left = food_source.time_until_expiration
-                if time_left < 10:  # Show timer when < 10 seconds left
+                if time_left < 10:
                     timer_text = font.render(f"{time_left:.1f}s", True, (255, 200, 200))
                     text_rect = timer_text.get_rect(center=(x, y - radius - 15))
                     screen.blit(timer_text, text_rect)
@@ -144,27 +126,15 @@
                     timer_text = font.render(f"R:{refresh_time:.1f}s", True, (200, 200, 255))
                     text_rect = timer_text.get_rect(center=(x, y - radius - 15))
                     screen.blit(timer_text, text_rect)
-=======
-
-    # Update colony and pheromones
-    colony.update()
-    pheromone_manager.update_all()
-    
-    # Update individual ants (this is what makes them move!)
-    for ant in colony.get_ants():
-        ant.step()
->>>>>>> c18cc511
 
     # Draw pheromones
     for pheromone in pheromone_manager._pheromones:
         x, y = int(pheromone.position[0]), int(pheromone.position[1])
         alpha = max(30, min(200, int(pheromone.strength * 2)))
-        
         if pheromone.type == PheromoneType.FOOD_TRAIL:
             color = (0, 255, 128, alpha)
         else:
             color = (128, 128, 255, alpha)
-        
         pheromone_surface = pygame.Surface((pheromone.radius_of_influence*2, pheromone.radius_of_influence*2), pygame.SRCALPHA)
         pygame.draw.circle(pheromone_surface, color, 
                           (int(pheromone.radius_of_influence), int(pheromone.radius_of_influence)), 
@@ -173,38 +143,30 @@
 
     # Draw colony (nest)
     colony_x, colony_y = int(colony.position[0]), int(colony.position[1])
-    pygame.draw.circle(screen, (139, 69, 19), (colony_x, colony_y), int(colony.radius), 0)  # Brown nest
-    pygame.draw.circle(screen, (160, 82, 45), (colony_x, colony_y), int(colony.radius), 3)  # Border
+    pygame.draw.circle(screen, (139, 69, 19), (colony_x, colony_y), int(colony.radius), 0)
+    pygame.draw.circle(screen, (160, 82, 45), (colony_x, colony_y), int(colony.radius), 3)
 
-    # Draw ants from the colony
-    for ant in colony.get_ants():
+    # Draw ants
+    for ant in ants:
         x, y = int(ant.position[0]), int(ant.position[1])
-        
-        # Change ant color based on state
         if ant.carrying_food:
-            ant_color = (255, 150, 0)  # Orange when carrying food
+            ant_color = (255, 150, 0)
         elif ant.state == AntState.SEARCHING:
-            ant_color = (255, 255, 0)  # Yellow when searching
+            ant_color = (255, 255, 0)
         else:
-            ant_color = (255, 200, 0)  # Default color
-        
+            ant_color = (255, 200, 0)
         pygame.draw.circle(screen, ant_color, (x, y), 5)
-        
-        # Draw orientation line
         rad = np.deg2rad(ant.orientation)
         end_x = int(x + 12 * np.cos(rad))
         end_y = int(y + 12 * np.sin(rad))
         pygame.draw.line(screen, (255, 200, 0), (x, y), (end_x, end_y), 2)
-        
-        # Draw detection radius when searching
         if ant.state == AntState.SEARCHING:
             pygame.draw.circle(screen, (100, 100, 100), (x, y), int(ant._detection_radius), 1)
 
-<<<<<<< HEAD
     # Update and draw UI
     food_ui.update()
     food_ui.draw(screen)
-    
+
     # Draw instructions
     instructions = [
         "TAB - Toggle Food Controls",
@@ -212,39 +174,22 @@
         "C - Clear All Food",
         "ESC - Exit"
     ]
-    
     for i, instruction in enumerate(instructions):
         text = font.render(instruction, True, (200, 200, 200))
         screen.blit(text, (10, 10 + i * 25))
-    
+
     # Draw simulation info
     info_text = [
         f"Ants: {len(ants)}",
         f"Food Sources: {len(food_manager._food_sources)}",
         f"Pheromones: {len(pheromone_manager._pheromones)}",
+        f"Colony Food: {colony.get_statistics()['food_storage']:.1f}",
         f"FPS: {clock.get_fps():.1f}"
     ]
-    
     for i, text in enumerate(info_text):
         info_surface = font.render(text, True, (200, 200, 200))
         screen.blit(info_surface, (10, 150 + i * 25))
-    
-=======
-    # Display colony statistics
-    stats = colony.get_statistics()
-    font = pygame.font.Font(None, 24)
-    text_lines = [
-        f"Population: {stats['population']}/{stats['max_population']}",
-        f"Food: {stats['food_storage']:.1f}/{stats['max_food_storage']:.1f}",
-        f"Level: {stats['development_level']}",
-        f"Total Food: {stats['total_food_collected']:.1f}"
-    ]
-    
-    for i, line in enumerate(text_lines):
-        text_surface = font.render(line, True, (255, 255, 255))
-        screen.blit(text_surface, (10, 10 + i * 25))
 
->>>>>>> c18cc511
     pygame.display.flip()
     clock.tick(60)
 
