--- conflicted
+++ resolved
@@ -10,15 +10,10 @@
 pygame.init()
 
 # Screen setup
-<<<<<<< HEAD
-SCREEN_WIDTH = 800
-SCREEN_HEIGHT = 600
+SCREEN_WIDTH = 1200
+SCREEN_HEIGHT = 800
 screen = pygame.display.set_mode((SCREEN_WIDTH, SCREEN_HEIGHT))
-pygame.display.set_caption('Digital Ant Farm - Enhanced Pheromone System')
-=======
-screen = pygame.display.set_mode((1200, 800))
-pygame.display.set_caption('Digital Ant Farm - Food System')
->>>>>>> d7a4ab78
+pygame.display.set_caption('Digital Ant Farm - Enhanced Pheromone & Food System')
 clock = pygame.time.Clock()
 running = True
 
@@ -32,15 +27,17 @@
 BROWN = (139, 69, 19)
 
 # --- Simulation Setup ---
-<<<<<<< HEAD
 pheromone_manager = PheromoneManager(world_bounds=(0, 0, SCREEN_WIDTH, SCREEN_HEIGHT))
-ants = []
-
-# Create nest location
+food_manager = FoodManager(world_bounds=(0, 0, SCREEN_WIDTH, SCREEN_HEIGHT))
+colony = Colony(position=(100, 100), max_population=20, spawn_rate=0.05)
+colony.set_pheromone_manager(pheromone_manager)
+colony.receive_food(100.0)
+
+# Nest location
 nest_pos = (100, 100)
 nest_radius = 30
 
-# Create food sources
+# Create food sources (static, for enhanced pheromone demo)
 food_sources = [
     {"pos": (600, 150), "radius": 25, "active": True},
     {"pos": (700, 400), "radius": 20, "active": True},
@@ -48,23 +45,12 @@
 ]
 
 # Create ants at nest location
+ants = []
 for i in range(8):
     angle = (i / 8) * 360
     offset_x = np.cos(np.deg2rad(angle)) * 40
     offset_y = np.sin(np.deg2rad(angle)) * 40
     pos = (nest_pos[0] + offset_x, nest_pos[1] + offset_y)
-=======
-pheromone_manager = PheromoneManager(world_bounds=(0, 0, 1200, 800))
-food_manager = FoodManager(world_bounds=(0, 0, 1200, 800))
-colony = Colony(position=(600, 400), max_population=20, spawn_rate=0.05)
-colony.set_pheromone_manager(pheromone_manager)
-colony.receive_food(100.0)
-
-# Create ants at random positions (managed by colony, but for food demo, spawn a few manually)
-ants = []
-for i in range(8):
-    pos = (np.random.uniform(100, 1100), np.random.uniform(100, 700))
->>>>>>> d7a4ab78
     ant = Ant(position=pos, orientation=np.random.uniform(0, 360))
     ant.set_state(AntState.SEARCHING)
     ant.set_pheromone_manager(pheromone_manager)
@@ -72,19 +58,18 @@
     ant.set_nest_position(nest_pos)
     ants.append(ant)
 
-<<<<<<< HEAD
+# UI Setup
+food_ui = FoodSystemUI(850, 50, food_manager)
+
+# Font for information display
+font = pygame.font.Font(None, 24)
+font_large = pygame.font.Font(None, 36)
+
+# Time tracking for delta time calculation
+last_time = time.time()
+
 # Frame counter for pheromone deposition
 frame_count = 0
-=======
-# UI Setup
-food_ui = FoodSystemUI(850, 50, food_manager)
-
-# Font for information display
-font = pygame.font.Font(None, 24)
-
-# Time tracking for delta time calculation
-last_time = time.time()
->>>>>>> d7a4ab78
 
 # --- Main Loop ---
 while running:
@@ -92,7 +77,8 @@
     current_time = time.time()
     delta_time = current_time - last_time
     last_time = current_time
-    
+    frame_count += 1
+
     # Handle events
     for event in pygame.event.get():
         if event.type == pygame.QUIT:
@@ -100,9 +86,8 @@
         elif event.type == pygame.KEYDOWN:
             if event.key == pygame.K_ESCAPE:
                 running = False
-<<<<<<< HEAD
             elif event.key == pygame.K_SPACE:
-                # Reset simulation
+                # Reset simulation (reset ants to nest, clear pheromones)
                 pheromone_manager.clear_all()
                 for ant in ants:
                     ant.set_position((nest_pos[0] + np.random.uniform(-20, 20), 
@@ -110,19 +95,32 @@
                     ant.set_state(AntState.SEARCHING)
                     ant.set_carrying_food(False)
                     ant.set_nest_position(nest_pos)
-    
+            elif event.key == pygame.K_TAB:
+                food_ui.toggle_visibility()
+            elif event.key == pygame.K_r:
+                food_manager.regenerate_food()
+            elif event.key == pygame.K_c:
+                food_manager.clear_all_food()
+        food_ui.handle_event(event)
+
+    # Clear screen
     screen.fill((30, 30, 30))
-    frame_count += 1
-    
-    # Update ants and pheromones
+
+    # Update systems
+    food_manager.update_all(delta_time)
+    pheromone_manager.update_all()
+    colony.update()
+
+    # --- Ant update and interaction logic ---
     for ant in ants:
         # Deposit exploration pheromones periodically while searching
         if ant.state == AntState.SEARCHING and frame_count % 30 == 0:
             ant.deposit_pheromone(PheromoneType.HOME_TRAIL, strength=20.0, 
                                 decay_rate=0.3, radius_of_influence=15.0)
-        
-        # Check for food collision
+
+        # Check for food collision (static food sources)
         if ant.state == AntState.SEARCHING and not ant.carrying_food:
+            found_food = False
             for food in food_sources:
                 if food["active"]:
                     dist = np.sqrt((ant.position[0] - food["pos"][0])**2 + 
@@ -130,83 +128,12 @@
                     if dist <= food["radius"]:
                         ant.set_carrying_food(True)
                         ant.set_state(AntState.RETURNING)
+                        found_food = True
                         break
-        
-        # Check for nest collision when returning
-        if ant.state == AntState.RETURNING and ant.carrying_food:
-            dist = np.sqrt((ant.position[0] - nest_pos[0])**2 + 
-                         (ant.position[1] - nest_pos[1])**2)
-            if dist <= nest_radius:
-                ant.set_carrying_food(False)
-                ant.set_state(AntState.SEARCHING)
-        
-        # Update ant behavior
-        if ant.state == AntState.RETURNING:
-            # Move towards nest and deposit food trail pheromones
-            nest_dir = (nest_pos[0] - ant.position[0], nest_pos[1] - ant.position[1])
-            nest_dist = np.sqrt(nest_dir[0]**2 + nest_dir[1]**2)
-            if nest_dist > 0:
-                nest_angle = np.rad2deg(np.arctan2(nest_dir[1], nest_dir[0]))
-                ant.turn_towards(nest_angle)
-                ant.accelerate(ant._max_velocity)
-                ant.move(ant._velocity)
-            
-            # Deposit food trail pheromones
-            ant.deposit_pheromone(PheromoneType.FOOD_TRAIL, strength=40.0, 
-                                decay_rate=0.5, radius_of_influence=25.0)
-        else:
-            ant.step()
-    
-    pheromone_manager.update_all()
-
-    # Enhanced pheromone rendering
-    for pheromone in pheromone_manager._pheromones:
-        x, y = int(pheromone.position[0]), int(pheromone.position[1])
-        alpha = max(20, min(255, int(pheromone.strength * 3)))
-        radius = int(pheromone.radius_of_influence)
-        
-        # Different colors for different pheromone types
-        if pheromone.type == PheromoneType.FOOD_TRAIL:
-            color = (0, 255, 100, alpha)  # Bright green for food trails
-        elif pheromone.type == PheromoneType.HOME_TRAIL:
-            color = (100, 200, 255, alpha)  # Light blue for exploration trails
-        else:
-            color = (255, 100, 100, alpha)  # Red for danger
-        
-        # Create surface with per-pixel alpha
-        s = pygame.Surface((radius * 2, radius * 2), pygame.SRCALPHA)
-        
-        # Draw gradient circle for more realistic pheromone appearance
-        for r in range(radius, 0, -2):
-            gradient_alpha = int(alpha * (r / radius) * 0.7)
-            gradient_color = (*color[:3], gradient_alpha)
-            pygame.draw.circle(s, gradient_color, (radius, radius), r)
-        
-        screen.blit(s, (x - radius, y - radius))
-
-    # Draw nest
-    pygame.draw.circle(screen, BROWN, (int(nest_pos[0]), int(nest_pos[1])), nest_radius)
-    pygame.draw.circle(screen, (160, 82, 45), (int(nest_pos[0]), int(nest_pos[1])), nest_radius, 3)
-=======
-            elif event.key == pygame.K_TAB:
-                food_ui.toggle_visibility()
-            elif event.key == pygame.K_r:
-                food_manager.regenerate_food()
-            elif event.key == pygame.K_c:
-                food_manager.clear_all_food()
-        food_ui.handle_event(event)
-    
-    # Clear screen
-    screen.fill((30, 30, 30))
-    
-    # Update systems
-    food_manager.update_all(delta_time)
-    pheromone_manager.update_all()
-    colony.update()
-    
-    # Ant-food-colony interaction
-    for ant in ants:
-        # If ant is searching for food, check for nearby food sources
+            if found_food:
+                continue  # skip food_manager if static food found
+
+        # Check for food collision (food_manager)
         if ant.state == AntState.SEARCHING and not ant.carrying_food:
             nearby_food = food_manager.get_food_in_range(ant.position, ant._detection_radius)
             if nearby_food:
@@ -225,7 +152,17 @@
                     if distance > 0:
                         target_angle = np.rad2deg(np.arctan2(dy, dx))
                         ant.orientation = target_angle
-        # If ant is returning and carrying food, check if at colony
+
+        # Check for nest collision when returning (static nest)
+        if ant.state == AntState.RETURNING and ant.carrying_food:
+            dist = np.sqrt((ant.position[0] - nest_pos[0])**2 + 
+                         (ant.position[1] - nest_pos[1])**2)
+            if dist <= nest_radius:
+                ant.set_carrying_food(False)
+                ant.set_state(AntState.SEARCHING)
+                continue
+
+        # Check for nest collision when returning (colony)
         if ant.state == AntState.RETURNING and ant.carrying_food:
             dx = colony.position[0] - ant.position[0]
             dy = colony.position[1] - ant.position[1]
@@ -234,9 +171,33 @@
                 colony.receive_food(getattr(ant, '_food_amount', 5.0))
                 ant.set_carrying_food(False)
                 ant.set_state(AntState.SEARCHING)
-        ant.step()
-
-    # Draw food sources
+                continue
+
+        # Update ant behavior
+        if ant.state == AntState.RETURNING:
+            # Move towards nest and deposit food trail pheromones
+            nest_dir = (nest_pos[0] - ant.position[0], nest_pos[1] - ant.position[1])
+            nest_dist = np.sqrt(nest_dir[0]**2 + nest_dir[1]**2)
+            if nest_dist > 0:
+                nest_angle = np.rad2deg(np.arctan2(nest_dir[1], nest_dir[0]))
+                ant.turn_towards(nest_angle)
+                ant.accelerate(ant._max_velocity)
+                ant.move(ant._velocity)
+            # Deposit food trail pheromones
+            ant.deposit_pheromone(PheromoneType.FOOD_TRAIL, strength=40.0, 
+                                decay_rate=0.5, radius_of_influence=25.0)
+        else:
+            ant.step()
+
+    # --- Rendering ---
+
+    # Draw food sources (static, for enhanced pheromone demo)
+    for food in food_sources:
+        if food["active"]:
+            pygame.draw.circle(screen, GREEN, (int(food["pos"][0]), int(food["pos"][1])), food["radius"])
+            pygame.draw.circle(screen, (0, 200, 0), (int(food["pos"][0]), int(food["pos"][1])), food["radius"], 2)
+
+    # Draw food sources (food_manager)
     for food_source in food_manager._food_sources:
         if food_source.visual_radius > 0:
             x, y = int(food_source.position[0]), int(food_source.position[1])
@@ -261,37 +222,39 @@
                     text_rect = timer_text.get_rect(center=(x, y - radius - 15))
                     screen.blit(timer_text, text_rect)
 
-    # Draw pheromones
+    # Enhanced pheromone rendering (gradient, per-pixel alpha)
     for pheromone in pheromone_manager._pheromones:
         x, y = int(pheromone.position[0]), int(pheromone.position[1])
-        alpha = max(30, min(200, int(pheromone.strength * 2)))
+        alpha = max(20, min(255, int(pheromone.strength * 3)))
+        radius = int(pheromone.radius_of_influence)
+        # Different colors for different pheromone types
         if pheromone.type == PheromoneType.FOOD_TRAIL:
-            color = (0, 255, 128, alpha)
+            color = (0, 255, 100, alpha)  # Bright green for food trails
+        elif pheromone.type == PheromoneType.HOME_TRAIL:
+            color = (100, 200, 255, alpha)  # Light blue for exploration trails
         else:
-            color = (128, 128, 255, alpha)
-        pheromone_surface = pygame.Surface((pheromone.radius_of_influence*2, pheromone.radius_of_influence*2), pygame.SRCALPHA)
-        pygame.draw.circle(pheromone_surface, color, 
-                          (int(pheromone.radius_of_influence), int(pheromone.radius_of_influence)), 
-                          int(pheromone.radius_of_influence))
-        screen.blit(pheromone_surface, (x - pheromone.radius_of_influence, y - pheromone.radius_of_influence))
-
-    # Draw colony (nest)
+            color = (255, 100, 100, alpha)  # Red for danger
+        # Create surface with per-pixel alpha
+        s = pygame.Surface((radius * 2, radius * 2), pygame.SRCALPHA)
+        # Draw gradient circle for more realistic pheromone appearance
+        for r in range(radius, 0, -2):
+            gradient_alpha = int(alpha * (r / radius) * 0.7)
+            gradient_color = (*color[:3], gradient_alpha)
+            pygame.draw.circle(s, gradient_color, (radius, radius), r)
+        screen.blit(s, (x - radius, y - radius))
+
+    # Draw nest (static nest)
+    pygame.draw.circle(screen, BROWN, (int(nest_pos[0]), int(nest_pos[1])), nest_radius)
+    pygame.draw.circle(screen, (160, 82, 45), (int(nest_pos[0]), int(nest_pos[1])), nest_radius, 3)
+
+    # Draw colony (for food_manager system, at same nest position for now)
     colony_x, colony_y = int(colony.position[0]), int(colony.position[1])
     pygame.draw.circle(screen, (139, 69, 19), (colony_x, colony_y), int(colony.radius), 0)
     pygame.draw.circle(screen, (160, 82, 45), (colony_x, colony_y), int(colony.radius), 3)
->>>>>>> d7a4ab78
-
-    # Draw food sources
-    for food in food_sources:
-        if food["active"]:
-            pygame.draw.circle(screen, GREEN, (int(food["pos"][0]), int(food["pos"][1])), food["radius"])
-            pygame.draw.circle(screen, (0, 200, 0), (int(food["pos"][0]), int(food["pos"][1])), food["radius"], 2)
 
     # Draw ants with enhanced visualization
     for ant in ants:
         x, y = int(ant.position[0]), int(ant.position[1])
-<<<<<<< HEAD
-        
         # Different colors based on state
         if ant.carrying_food:
             ant_color = (255, 165, 0)  # Orange when carrying food
@@ -299,35 +262,12 @@
             ant_color = (255, 100, 100)  # Red when returning
         else:
             ant_color = (255, 255, 0)  # Yellow when searching
-        
         pygame.draw.circle(screen, ant_color, (x, y), 6)
-        
         # Draw orientation as a line
         rad = np.deg2rad(ant.orientation)
         end_x = int(x + 12 * np.cos(rad))
         end_y = int(y + 12 * np.sin(rad))
         pygame.draw.line(screen, (255, 255, 255), (x, y), (end_x, end_y), 2)
-
-    # Draw UI information
-    font = pygame.font.Font(None, 36)
-    info_text = font.render("SPACE: Reset | ESC: Quit | Watch the green pheromone trails!", True, WHITE)
-    screen.blit(info_text, (10, 10))
-    
-    # Stats
-    stats_text = font.render(f"Pheromones: {len(pheromone_manager._pheromones)}", True, WHITE)
-    screen.blit(stats_text, (10, 50))
-=======
-        if ant.carrying_food:
-            ant_color = (255, 150, 0)
-        elif ant.state == AntState.SEARCHING:
-            ant_color = (255, 255, 0)
-        else:
-            ant_color = (255, 200, 0)
-        pygame.draw.circle(screen, ant_color, (x, y), 5)
-        rad = np.deg2rad(ant.orientation)
-        end_x = int(x + 12 * np.cos(rad))
-        end_y = int(y + 12 * np.sin(rad))
-        pygame.draw.line(screen, (255, 200, 0), (x, y), (end_x, end_y), 2)
         if ant.state == AntState.SEARCHING:
             pygame.draw.circle(screen, (100, 100, 100), (x, y), int(ant._detection_radius), 1)
 
@@ -337,10 +277,12 @@
 
     # Draw instructions
     instructions = [
+        "SPACE - Reset Simulation",
         "TAB - Toggle Food Controls",
         "R - Regenerate Food",
         "C - Clear All Food",
-        "ESC - Exit"
+        "ESC - Exit",
+        "Watch the green pheromone trails!"
     ]
     for i, instruction in enumerate(instructions):
         text = font.render(instruction, True, (200, 200, 200))
@@ -349,15 +291,14 @@
     # Draw simulation info
     info_text = [
         f"Ants: {len(ants)}",
-        f"Food Sources: {len(food_manager._food_sources)}",
+        f"Food Sources: {len(food_manager._food_sources) + len(food_sources)}",
         f"Pheromones: {len(pheromone_manager._pheromones)}",
         f"Colony Food: {colony.get_statistics()['food_storage']:.1f}",
         f"FPS: {clock.get_fps():.1f}"
     ]
     for i, text in enumerate(info_text):
         info_surface = font.render(text, True, (200, 200, 200))
-        screen.blit(info_surface, (10, 150 + i * 25))
->>>>>>> d7a4ab78
+        screen.blit(info_surface, (10, 180 + i * 25))
 
     pygame.display.flip()
     clock.tick(60)
